.chatHeader {
    background-color: var(--header-background);
    margin: 0;
    padding: 0.5rem;
    align-items: center;
}
.chatHeaderLogo {
    display: flex;
    align-items: center;
    justify-content: flex-start;
    padding: 0;
    .chatHeaderLogoImg {
        height: 40px;
        width: auto;
        object-fit: contain;
    }
}
.chatHeaderMenu {
    display: flex;
    justify-content: end;
    @media (max-width: 768px) {
        padding: 0;
    }
    // 切換按紐
    .changeMenu {
        color: #fff !important;
        display: flex;
        padding: 10px;
        @media (max-width: 768px) {
            padding: 0 5px;
        }
    }
    // 狀態
    .chatStatus {
        display: flex;
        gap: 0.5rem;
        align-items: center;
        .statusBox {
            padding: 2px 10px;
            border-radius: 10px;
            color: white;
            @media (max-width: 768px) {
                padding: 2px 5px;
            }
            &:before {
                content: "";
                width: 10px;
                height: 10px;
                background-color: white;
                border-radius: 50%;
                display: inline-block;
                margin-right: 5px;
            }
            &.statusBoxConnected {
                &:before {
                    background-color: var(--cui-success);
                }
            }
            &.statusBoxDisconnected{
                &:before {
                    background-color: var(--cui-danger);
                }
            }
            &.statusBoxConnecting{
                &:before {
                    background-color: var(--cui-warning);
                    animation: pulse 1.5s infinite;
                }
            }
            &.statusBoxStreaming{
                &:before {
                    background-color: var(--cui-info);
                    animation: pulse 1s infinite;
                }
            }
        }
    }

<<<<<<< HEAD
    .statusBoxConnected {
        background-color: var(--cui-success);
    }

    .statusBoxConnecting {
        background-color: var(--cui-warning);
        animation: pulse 1.5s infinite;
    }

    .statusBoxStreaming {
        background-color: var(--cui-info);
        animation: pulse 1s infinite;
    }

=======
>>>>>>> 9439a3e8
    /* Animations */
    @keyframes pulse {
        0%,
        100% {
            opacity: 1;
        }

        50% {
            opacity: 0.5;
        }
    }
    /* Reduced motion */
    @media (prefers-reduced-motion: reduce) {
        .statusIndicatorConnecting,
        .statusIndicatorStreaming {
            animation: none;
        }
    }
}

.chatHeaderTitle {
    text-align: center;
    @media (max-width: 768px) {
        text-align: left;
        padding: 0;
    }
    .tt {
        margin: 0;
        font-size: 1.25rem;
        font-weight: 600;
        color: white;
        @media (max-width: 768px) {
            font-size: 1rem;
        }
    }
}
.dropdownItem {
    width: 100%;
    display: flex;
    text-decoration: none;
    color: var(--header-background);
    padding: 0.5rem 1rem;
    &.active {
        background-color: var(--header-background);
        color: white;
    }
    &:hover {
        background-color: var(--cui-primary);
        color: white;
    }
}

.dropdownItem.active .statusBoxError {
    background-color: #dc3545 !important;
    color: white !important;
}

.chatContainer {
    display: flex;
    flex-direction: column;
    background-color: white;
    overflow: hidden;
    position: relative;
    height: 100%;
    min-height: 0;
    @media (prefers-contrast: high) {
        border-width: 2px;
    }
}

.chatContainerError {
    border-color: var(--cui-danger);
}

.chatContainerInitializing {
    pointer-events: none;
}

.chatMain {
    min-height: 0;
}<|MERGE_RESOLUTION|>--- conflicted
+++ resolved
@@ -43,7 +43,7 @@
                 padding: 2px 5px;
             }
             &:before {
-                content: "";
+                content: '';
                 width: 10px;
                 height: 10px;
                 background-color: white;
@@ -56,18 +56,18 @@
                     background-color: var(--cui-success);
                 }
             }
-            &.statusBoxDisconnected{
+            &.statusBoxDisconnected {
                 &:before {
                     background-color: var(--cui-danger);
                 }
             }
-            &.statusBoxConnecting{
+            &.statusBoxConnecting {
                 &:before {
                     background-color: var(--cui-warning);
                     animation: pulse 1.5s infinite;
                 }
             }
-            &.statusBoxStreaming{
+            &.statusBoxStreaming {
                 &:before {
                     background-color: var(--cui-info);
                     animation: pulse 1s infinite;
@@ -76,23 +76,6 @@
         }
     }
 
-<<<<<<< HEAD
-    .statusBoxConnected {
-        background-color: var(--cui-success);
-    }
-
-    .statusBoxConnecting {
-        background-color: var(--cui-warning);
-        animation: pulse 1.5s infinite;
-    }
-
-    .statusBoxStreaming {
-        background-color: var(--cui-info);
-        animation: pulse 1s infinite;
-    }
-
-=======
->>>>>>> 9439a3e8
     /* Animations */
     @keyframes pulse {
         0%,
