--- conflicted
+++ resolved
@@ -44,16 +44,8 @@
 
 <script setup lang="ts">
 import { computed } from 'vue'
-<<<<<<< HEAD
-import { useMobileHelper } from '@/helpers/common'
-import { useChatStore } from '@/stores/chat'
-=======
-import type { ChatHeaderProps } from '@/types'
 import { useChatStore, useConfigStore } from '@/stores/chat'
 // import { awsServiceManager } from '@/services/aws-service-manager'
->>>>>>> dbbff7b8
-
-const chatStore = useChatStore()
 
 const configStore = useConfigStore()
 const chatStore = useChatStore()
@@ -65,7 +57,7 @@
 
 const displayTitle = computed(() => {
     // 目前設定檔title，若無設定檔則顯示預設標題
-    return activeProfile.value?.title || props.title || 'AI Assistant'
+    return activeProfile.value?.title || 'AI Assistant'
 })
 
 const connectionStatusText = computed(() => {
