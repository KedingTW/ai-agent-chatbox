--- conflicted
+++ resolved
@@ -14,17 +14,12 @@
     ChatSession,
     ConnectionStatus,
 } from '@/types'
-<<<<<<< HEAD
 import {
     isUserMessage,
     isAgentMessage,
     validateMessage,
     sanitizeMessageContent,
 } from '@/helpers/message'
-=======
-import { isUserMessage, isAgentMessage, validateMessage, sanitizeMessageContent } from '@/types'
-import { clearPersistedState } from './plugins/persistence'
->>>>>>> 8e0b131d
 
 export const useChatStore = defineStore('chat', () => {
     // Core state
